//! Define a trait for conditions
//!
//! Conditions must follow the constraint of having a `_check_condition`
//! function that return a `Result<Option<bool>, std::io::Error>`, where the
//! condition is considered verified only if it returns `Ok(true)`. This
//! mandatory checker is used by the trait to perform actual tests.
//!
//! Conditions have a very complex set of internal flags to indicate various
//! states, including:
//!
//! * _suspension_ - whether or not a `Condition` has to be checked
//! * _recurrency_ - a `Condition` can be either _one-shot_ or recurring
//! * _checkedness_ - whether or not a `Condition` has ever been checked after
//!                   last reset
//! * _successfulness_ - whether or not last check result was a success since
//!                      last verification
//!
//! Note that being _suspended_ for a `Condition` is different from being
//! _active_: an _active_ condition is such if it has been registered in the
//! `Condition` registry, and if inactive it will never be checked anyway. A
//! _suspended_ condition will not be tested even if it is registered (and thus
//! _active_).


use std::time::Instant;
use std::io::{Error, ErrorKind};
use crate::common::logging::{log, LogType};

use crate::constants::*;
use crate::task::registry::TaskRegistry;



/// Define the interface for `Condition` objects.
///
/// **Note**: the methods prefixed with an underscore must be defined in
///           the types implementing the trait, but *must not* be used
///           by the trait object users.
pub trait Condition: Send {

    /// Mandatory ID setter for registration.
    fn set_id(&mut self, id: i64);

    /// Return the name of the `Condition` as an _owned_ `String`.
    fn get_name(&self) -> String;

    /// Return the ID of the `Condition`.
    fn get_id(&self) -> i64;

    /// Get the condition type as a string reference.
    fn get_type(&self) -> &str;

    /// Mandatory task registry setter.
    fn set_task_registry(&mut self, reg: &'static TaskRegistry);

    /// Mandatory task registry getter.
    fn task_registry(&self) -> Option<&'static TaskRegistry>;


    /// Return `true` if the condition is _suspended_.
    fn suspended(&self) -> bool;

    /// Return `true` if the condition is _recurring_, otherwise a one-shot.
    fn recurring(&self) -> bool;

    /// Return `true` if the condition succeeded the last time it was tested.
    fn has_succeeded(&self) -> bool;


    /// Return `true` if associated tasks should run sequentially.
    fn exec_sequence(&self) -> bool;

    /// Return `true` if associated task sequence should break on first success.
    fn break_on_success(&self) -> bool;

    /// Return `true` if associated task sequence should break on first failure.
    fn break_on_failure(&self) -> bool;


    /// Return last test time (if any).
    fn last_checked(&self) -> Option<Instant>;

    /// Return last success time (if any).
    fn last_succeeded(&self) -> Option<Instant>;

    /// Return the time in which condition tests were started (if they were).
    fn startup_time(&self) -> Option<Instant>;


    /// Set the internal _checked_ state to `true`.
    fn set_checked(&mut self) -> Result<bool, std::io::Error>;

    /// Set the internal _succeeded_ state to `true`.
    fn set_succeeded(&mut self) -> Result<bool, std::io::Error>;

    /// Set the internal _succeeded_ state to `false`.
    fn reset_succeeded(&mut self) -> Result<bool, std::io::Error>;

    /// Fully reset internal state of the condition.
    fn reset(&mut self) -> Result<bool, std::io::Error>;


    /// Set the startup time to `Instant::now()`.
    fn start(&mut self) -> Result<bool, std::io::Error>;

    /// Set the internal _suspended_ state to `true`.
    fn suspend(&mut self) -> Result<bool, std::io::Error>;

    /// Set the internal _suspended_ state to `false`.
    fn resume(&mut self) -> Result<bool, std::io::Error>;


    /// Get a list of task names as owned strings.
    fn task_names(&self) -> Result<Vec<String>, std::io::Error>;

    /// Check whether or not there are associated tasks.
    fn has_tasks(&self) -> Result<bool, std::io::Error> {
        Ok(!self.task_names()?.is_empty())
    }

    /// Verify last outcome after checking the `Condition`.
    ///
    /// Reports whether or not the result of last check was a success, in
    /// which case `Ok(true)` is returned. Otherwise returns `Ok(false)`.
    /// This function can be used only once after a check: it resets the
    /// internal _succeeded_ status for next call. May return an error if
    /// it wasn't possible to reset the internal _succeeded_ status.
    fn verify(&mut self) -> Result<bool, std::io::Error> {
        if let Some(tc) = self.last_checked() {
            if let Some(ts) = self.last_succeeded() {
                let res = ts == tc;
                self.reset_succeeded()?;
                return Ok(res);
            }
        }
        Ok(false)
    }


    /// Mandatory check function.
    ///
    /// This function, in objects implementing the `Condition` trait, actually
    /// performs the check, and must return a successfulness value in the form
    /// of a `Result<Option<bool>, std::io::Error>`. The return value is
    /// interpreted as follows:
    ///
    /// * `Ok(Some(true))` - the _only_ case considered a success
    /// * `Ok(Some(false))` - a verified failure in the test
    /// * `Ok(None)` - indefinite state, it normally should indicate that it
    ///                was impossible to check the condition; yields a failure
    /// * `Err(_)` - an error occurred and will be logged, failure anyway
    ///
    /// The different return states are logged accordingly by the trait-defined
    /// `test` function, indirectly invoked by the scheduler.
    fn _check_condition(&mut self) -> Result<Option<bool>, std::io::Error>;


    /// Mandatory to add task names: should return `Ok(true)` on success
    fn _add_task(&mut self, name: &str) -> Result<bool, std::io::Error>;

    /// Mandatory to remove task names: should return `Ok(true)` on success
    fn _remove_task(&mut self, name: &str) -> Result<bool, std::io::Error>;


    /// Log a message in the specific `Condition` format.
    ///
    /// This utility is provided so that all conditions can log in a consistent
    /// format, and has to be used for logging avoiding other kinds of output.
    /// The severity is provided as a parameter and must be one of the values
    /// listed in `common::LogType`.
    ///
    /// # Arguments
    ///
    /// * `severity` - one of `LogType::{Trace, Debug, Info, Warn, Error}`
    /// * `message` - the message to be logged as a borrowed string
    fn log(&self, severity: LogType, when: &str, status: &str, message: &str) {
        let name = self.get_name();
        let id = self.get_id();
        log(
            severity,
            LOG_EMITTER_CONDITION,
            LOG_ACTION_ACTIVE,
            Some((name.as_str(), id)),
            when,
            status,
            message,
        );
    }


    /// Interface to condition checks.
    ///
    /// This method calls the provided check function (`_check_condition`) and
    /// returns the check result. The possible return  values are:
    ///
    /// * `Ok(Some(true))` - the _only_ case considered a success
    /// * `Ok(Some(false))` - a verified failure in the test
    /// * `Ok(None)` - indefinite state, it normally should indicate that it
    ///                was impossible to check the condition; yields a failure
    /// * `Err(_)` - an error occurred and will be logged, failure anyway
    ///
    /// The result of the `_check_condition` function is logged, as well as
    /// other possible issues that prevent the test. Only `Ok(Some(true))` is
    /// considered a success.
    ///
    /// # Panics
    ///
    /// This method can only be invoked on **registered** conditions, any
    /// attempt to perform a test on an unregistered condition must be
    /// considered a development error.
    fn test(&mut self) -> Result<Option<bool>, std::io::Error> {
        // panic if the condition has not yet been registered
        if self.get_id() == 0 {
            panic!("condition {} not registered", self.get_name());
        }

        // bail out if the condition has no associated tasks, if it
        // is suspended, or if it has been successful once and is not
        // set to be recurrent, and check otherwise
        if !self.has_tasks().unwrap_or(false) {
            self.log(
                LogType::Debug,
                LOG_WHEN_PROC,
                LOG_STATUS_MSG,
                "skipping check: condition has no associated tasks",
            );
            Ok(None)
        }
        else if self.suspended() {
            self.log(
                LogType::Debug,
                LOG_WHEN_PROC,
                LOG_STATUS_MSG,
                "skipping check: condition is suspended",
            );
            Ok(None)
        } else if self.has_succeeded() && !self.recurring() {
            self.log(
                LogType::Debug,
                LOG_WHEN_PROC,
                LOG_STATUS_MSG,
                "skipping check: condition is not recurring",
            );
            Ok(None)
        } else {
            if !self.reset_succeeded()? {
                self.log(
                    LogType::Error,
                    LOG_WHEN_PROC,
                    LOG_STATUS_FAIL,
                    "aborting: condition could not reset success status",
                );
                return Err(Error::new(
                    ErrorKind::Unsupported,
                    ERR_COND_CANNOT_RESET,
                ));
            }
<<<<<<< HEAD
            self.log(LogType::Trace, "[PROC/OK] checking condition");
=======
            self.log(
                LogType::Trace,
                LOG_WHEN_PROC,
                LOG_STATUS_OK,
                "checking condition",
            );
>>>>>>> f49405a6

            // call the inner mandatory checker
            if self.set_checked()? {
                if let Some(outcome) = self._check_condition()? {
                    if outcome {
                        if self.set_succeeded()? {
                            self.log(
                                LogType::Info,
                                LOG_WHEN_PROC,
                                LOG_STATUS_OK,
                                "success: condition checked with positive outcome",
                            );
                        } else {
                            self.log(
                                LogType::Error,
                                LOG_WHEN_PROC,
                                LOG_STATUS_FAIL,
                                "aborting: condition could not be set to succeeded",
                            );
                            return Err(Error::new(
                                ErrorKind::Unsupported,
                                ERR_COND_CANNOT_SET_SUCCESS,
                            ));
                        }
                    } else {
                        self.log(
                            LogType::Info,
                            LOG_WHEN_PROC,
                            LOG_STATUS_OK,
                            "failure: condition checked with negative outcome",
                        );
                    }
                    Ok(Some(outcome))
                } else {
                    self.log(
                        LogType::Warn,
                        LOG_WHEN_PROC,
                        LOG_STATUS_FAIL,
                        "exiting: condition provided NO outcome",
                    );
                    Ok(None)
                }
            } else {
                self.log(
                    LogType::Error,
                    LOG_WHEN_PROC,
                    LOG_STATUS_FAIL,
                    "aborting: condition could not be set to checked",
                );
                return Err(Error::new(
                    ErrorKind::Unsupported,
                    ERR_COND_CANNOT_SET_CHECKED,
                ));
            }
        }
    }


    /// Add a task to this `Condition`.
    ///
    /// Associate a task to the condition: the task name is _appended_ to the
    /// list of associated tasks, thus determining the execution order if the
    /// tasks have to be executed sequentially. A `Task` name can only be
    /// appended if it has been registered. Returns `Ok(true)` if the task
    /// could be added, any other return value indicates a failure.
    fn add_task(&mut self, name: &str) -> Result<bool, std::io::Error> {
        // check that the task is actually in the regstry
        self.log(
            LogType::Trace,
            LOG_WHEN_INIT,
            LOG_STATUS_MSG,
            &format!("checking for presence of task {name} in the registry"),
        );

        // check for presence in registry and issue an error if not
        match self.task_registry() {
            Some(r) => {
                if !r.has_task(name) {
                    self.log(
                        LogType::Error,
                        LOG_WHEN_INIT,
                        LOG_STATUS_FAIL,
                        &format!("could not add task {name}: not found in registry"),
                    );
                    return Err(Error::new(
                        ErrorKind::Unsupported,
                        ERR_COND_TASK_NOT_ADDED,
                    ));
                }
            }
            None => {
                self.log(
                    LogType::Error,
                    LOG_WHEN_INIT,
                    LOG_STATUS_FAIL,
                    &format!("could not add task {name}: registry not assigned"),
                );
                return Err(Error::new(
                    ErrorKind::Unsupported,
                    ERR_COND_TASK_NOT_ADDED,
                ));
            }
        }

        // actually try to add the task
        let outcome = self._add_task(name)?;
        if outcome {
            self.log(
                LogType::Debug,
                LOG_WHEN_INIT,
                LOG_STATUS_OK,
                &format!("task {name} successfully added to condition"),
            );

        } else {
            self.log(
                LogType::Error,
                LOG_WHEN_INIT,
                LOG_STATUS_FAIL,
                &format!("could not add task {name} to condition"),
            );
        }

        Ok(outcome)
    }

    /// Remove a task from this `Condition`.
    ///
    /// Deassociate a task from the condition: the task name is removed from
    /// the list of associated tasks. Returns `Ok(true)` if the task could be
    /// removed, any other return value indicates a failure.
    fn remove_task(&mut self, name: &str) -> Result<bool, std::io::Error> {
        // actually try to remove the task
        let outcome = self._remove_task(name)?;
        if outcome {
            self.log(
                LogType::Debug,
                LOG_WHEN_INIT,
                LOG_STATUS_OK,
                &format!("task {name} successfully removed from condition"),
            );

        } else {
            self.log(
                LogType::Error,
                LOG_WHEN_INIT,
                LOG_STATUS_FAIL,
                &format!("could not remove task {name} from condition"),
            );
        }

        Ok(outcome)
    }


    /// Run the associated tasks.
    ///
    /// The assocaiated tasks are run, either sequentially or simultaneously
    /// according to condition configuration. Task execution is logged as well
    /// as task outcomes after execution.
    ///
    /// **Note**: This function waits for all tasks to finish prior to
    ///           returning: spawning a separate thread may be needed.
    ///
    /// # Panics
    ///
    /// This method can only be invoked on **registered** conditions, any
    /// attempt to run tasks associated to an unregistered condition must be
    /// considered a development error.
    fn run_tasks(&mut self) -> Result<Option<bool>, std::io::Error> {
        // panic if the condition has not yet been registered
        if self.get_id() == 0 {
            panic!("condition {} not registered", self.get_name());
        }

        let registry = self.task_registry().unwrap();
        let mut s_task_names = String::new();
        let names = self.task_names()?;

        if !names.is_empty() {
            for name in names.clone().iter() {
                if !s_task_names.is_empty() {
                    s_task_names = format!("{s_task_names} {name}");
                } else {
                    s_task_names = format!("{name}");
                }
            }
        } else {
            self.log(
                LogType::Warn,
                LOG_WHEN_PROC,
                LOG_STATUS_FAIL,
                "no tasks found associated to condition",
            );
            return Ok(None);
        }

        let res = if self.exec_sequence() {
            self.log(
                LogType::Info,
                LOG_WHEN_PROC,
                LOG_STATUS_OK,
                &format!("running tasks sequentially: {s_task_names}"),
            );
            registry.run_tasks_seq(
                &self.get_name(),
                &names.iter().map(|s| s.as_str()).collect(),
                self.break_on_failure(),
                self.break_on_success(),
            )
        } else {
            self.log(
                LogType::Info,
                LOG_WHEN_PROC,
                LOG_STATUS_OK,
                &format!("running tasks simultaneously: {s_task_names}"),
            );
            registry.run_tasks_par(
                &self.get_name(),
                &names.iter().map(|s| s.as_str()).collect(),
            )
        };

        for name in res.keys() {
            match res.get(name).unwrap() {
                Ok(outcome) => {
                    if let Some(outcome) = outcome {
                        self.log(
                            LogType::Info,
                            LOG_WHEN_PROC,
                            LOG_STATUS_OK,
                            &format!(
                                "task {name} completed: outcome is {}",
                                { if *outcome {"success"} else {"failure"} },
                            )
                        );
                    } else {
                        self.log(
                            LogType::Info,
                            LOG_WHEN_PROC,
                            LOG_STATUS_OK,
                            &format!("task {name} completed"),
                        );
                    }
                }
                Err(err) => {
                    self.log(
                        LogType::Warn,
                        LOG_WHEN_PROC,
                        LOG_STATUS_OK,
                        &format!("task {name} exited with error: {err}"),
                    );
                }
            }
        }

        self.log(
            LogType::Debug,
            LOG_WHEN_PROC,
            LOG_STATUS_OK,
            &format!("finished running tasks: {s_task_names}"),
        );

        Ok(Some(true))
    }

}


// end.<|MERGE_RESOLUTION|>--- conflicted
+++ resolved
@@ -255,16 +255,12 @@
                     ERR_COND_CANNOT_RESET,
                 ));
             }
-<<<<<<< HEAD
-            self.log(LogType::Trace, "[PROC/OK] checking condition");
-=======
             self.log(
                 LogType::Trace,
                 LOG_WHEN_PROC,
                 LOG_STATUS_OK,
                 "checking condition",
             );
->>>>>>> f49405a6
 
             // call the inner mandatory checker
             if self.set_checked()? {
